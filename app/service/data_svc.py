import asyncio
import copy
import glob
import os.path
import pickle
import shutil
from base64 import b64encode

from app.objects.c_ability import Ability
from app.objects.c_adversary import Adversary
from app.objects.c_planner import Planner
from app.objects.c_plugin import Plugin
from app.objects.c_source import Source
from app.objects.secondclass.c_parser import Parser
from app.objects.secondclass.c_parserconfig import ParserConfig
from app.objects.secondclass.c_relationship import Relationship
from app.objects.secondclass.c_requirement import Requirement
from app.service.interfaces.i_data_svc import DataServiceInterface
from app.utility.base_service import BaseService

MIN_MODULE_LEN = 1


class DataService(DataServiceInterface, BaseService):

    def __init__(self):
        self.log = self.add_service('data_svc', self)
        self.schema = dict(agents=[], planners=[], adversaries=[], abilities=[], sources=[], operations=[],
                           schedules=[], plugins=[], obfuscators=[])
        self.ram = copy.deepcopy(self.schema)

    @staticmethod
    async def destroy():
        if os.path.exists('data/object_store'):
            os.remove('data/object_store')
        for d in ['data/results', 'data/adversaries', 'data/abilities', 'data/facts', 'data/sources', 'data/payloads']:
            for f in glob.glob('%s/*' % d):
                if not f.startswith('.'):
                    try:
                        os.remove(f)
                    except IsADirectoryError:
                        shutil.rmtree(f)

    async def save_state(self):
        await self._prune_non_critical_data()
        await self.get_service('file_svc').save_file('object_store', pickle.dumps(self.ram), 'data')

    async def restore_state(self):
        """
        Restore the object database

        :return:
        """
        if os.path.exists('data/object_store'):
            _, store = await self.get_service('file_svc').read_file('object_store', 'data')
            # Pickle is only used to load a local file that caldera creates. Pickled data is not
            # received over the network.
            ram = pickle.loads(store)  # nosec
            for key in ram.keys():
                self.ram[key] = []
                for c_object in ram[key]:
                    await self.store(c_object)
            self.log.debug('Restored data from persistent storage')
        self.log.debug('There are %s jobs in the scheduler' % len(self.ram['schedules']))

    async def apply(self, collection):
        if collection not in self.ram:
            self.ram[collection] = []

    async def load_data(self, plugins=()):
        loop = asyncio.get_event_loop()
        loop.create_task(self._load(plugins))

    async def reload_data(self, plugins=()):
        await self._load(plugins)

    async def store(self, c_object):
        try:
            return c_object.store(self.ram)
        except Exception as e:
            self.log.error('[!] can only store first-class objects: %s' % e)

    async def locate(self, object_name, match=None):
        try:
            return [obj for obj in self.ram[object_name] if obj.match(match)]
        except Exception as e:
            self.log.error('[!] LOCATE: %s' % e)

    async def remove(self, object_name, match):
        try:
            self.ram[object_name][:] = [obj for obj in self.ram[object_name] if not obj.match(match)]
        except Exception as e:
            self.log.error('[!] REMOVE: %s' % e)

    """ PRIVATE """

<<<<<<< HEAD
    async def _link_abilities(self, ordering, adversary):
        try:
            return [v for ab in ordering for v in await self.locate('abilities', match=dict(ability_id=ab))]
        except Exception as e:
            self.log.warning('Abilities missing from adversary %s (%s): %s' % (adversary['name'], adversary['id'], e))
            return []

=======
>>>>>>> 39fdf29b
    async def _load(self, plugins=()):
        try:
            if not plugins:
                plugins = [p for p in await self.locate('plugins') if p.data_dir and p.enabled]
                plugins.append(Plugin(data_dir='data'))
            for plug in plugins:
                await self._load_payloads(plug)
                await self._load_abilities(plug)
            await self._verify_ability_set()
            for plug in plugins:
                await self._load_adversaries(plug)
                await self._load_sources(plug)
                await self._load_planners(plug)
            await self._load_extensions()
        except Exception as e:
            self.log.debug(repr(e), exc_info=True)

    async def _load_adversaries(self, plugin):
        for filename in glob.iglob('%s/adversaries/**/*.yml' % plugin.data_dir, recursive=True):
            for adv in self.strip_yml(filename):
                if adv.get('phases'):
                    atomic_ordering = await self._load_phase_adversary_variant(adv)
                else:
                    atomic_ordering = adv.get('atomic_ordering', list())
                adversary = Adversary(adversary_id=adv['id'], name=adv['name'], description=adv['description'],
                                      atomic_ordering=atomic_ordering)
                adversary.access = plugin.access
                await self.store(adversary)

    @staticmethod
    async def _load_phase_adversary_variant(adversary):
        abilities = []
        for v in adversary.get('phases').values():
            abilities.extend(v)
        return abilities

    async def _load_abilities(self, plugin):
        for filename in glob.iglob('%s/abilities/**/*.yml' % plugin.data_dir, recursive=True):
            for entries in self.strip_yml(filename):
                for ab in entries:
                    if ab.get('tactic') and ab.get('tactic') not in filename:
                        self.log.warning('Ability=%s has wrong tactic' % ab['id'])
                    for platforms, executors in ab.get('platforms').items():
                        for pl in platforms.split(','):
                            for name, info in executors.items():
                                for e in name.split(','):
                                    technique_name = ab.get('technique', dict()).get('name')
                                    technique_id = ab.get('technique', dict()).get('attack_id')
                                    encoded_test = b64encode(info['command'].strip().encode('utf-8')).decode() if info.get('command') else None
                                    cleanup_cmd = b64encode(info['cleanup'].strip().encode('utf-8')).decode() if info.get('cleanup') else None
                                    encoded_code = self.encode_string(info['code'].strip()) if info.get('code') else None
                                    payloads = ab.get('payloads') if encoded_code else info.get('payloads')
                                    a = await self._create_ability(ability_id=ab.get('id'), tactic=ab.get('tactic'),
                                                                   technique_name=technique_name,
                                                                   technique_id=technique_id,
                                                                   test=encoded_test,
                                                                   description=ab.get('description') or '',
                                                                   executor=e, name=ab.get('name'), platform=pl,
                                                                   cleanup=cleanup_cmd,
                                                                   code=encoded_code,
                                                                   language=info.get('language'),
                                                                   build_target=info.get('build_target'),
                                                                   payloads=payloads,
                                                                   parsers=info.get('parsers', []),
                                                                   timeout=info.get('timeout', 60),
                                                                   requirements=ab.get('requirements', []),
                                                                   privilege=ab[
                                                                       'privilege'] if 'privilege' in ab.keys() else None,
                                                                   buckets=await self._classify(ab),
                                                                   access=plugin.access, repeatable=ab.get('repeatable', False),
                                                                   variations=info.get('variations', []))
                                    await self._update_extensions(a)

    async def _update_extensions(self, ability):
        for ab in await self.locate('abilities', dict(name=None, ability_id=ability.ability_id)):
            ab.name = ability.name
            ab.description = ability.description
            ab.tactic = ability.tactic
            ab.technique_id = ability.technique_id
            ab.technique_name = ability.technique_name
            await self.store(ab)

    async def _classify(self, ability):
        if 'buckets' in ability:
            return ability['buckets'].lower()
        return [ability['tactic'].lower()]

    async def _load_sources(self, plugin):
        for filename in glob.iglob('%s/sources/*.yml' % plugin.data_dir, recursive=False):
            for src in self.strip_yml(filename):
                source = Source.load(src)
                source.access = plugin.access
                await self.store(source)

    async def _load_payloads(self, plugin):
        for filename in glob.iglob('%s/payloads/*.yml' % plugin.data_dir, recursive=False):
            data = self.strip_yml(filename)
            payload_config = self.get_config(name='payloads')
            payload_config['standard_payloads'] = data[0]['standard_payloads']
            payload_config['special_payloads'] = data[0]['special_payloads']
            payload_config['extensions'] = data[0]['extensions']
            await self._apply_special_payload_hooks(payload_config['special_payloads'])
            await self._apply_special_extension_hooks(payload_config['extensions'])
            self.apply_config(name='payloads', config=payload_config)

    async def _load_planners(self, plugin):
        for filename in glob.iglob('%s/planners/*.yml' % plugin.data_dir, recursive=False):
            for planner in self.strip_yml(filename):
                planner = Planner.load(planner)
                planner.access = plugin.access
                await self.store(planner)

    async def _load_extensions(self):
        for entry in self._app_configuration['payloads']['extensions']:
            await self.get_service('file_svc').add_special_payload(entry,
                                                                   self._app_configuration['payloads']
                                                                   ['extensions'][entry])

    async def _create_ability(self, ability_id, tactic=None, technique_name=None, technique_id=None, name=None, test=None,
                              description=None, executor=None, platform=None, cleanup=None, payloads=None, parsers=None,
                              requirements=None, privilege=None, timeout=60, access=None, buckets=None, repeatable=False,
                              code=None, language=None, build_target=None, variations=None):
        ps = []
        for module in parsers:
            pcs = [(ParserConfig(**m)) for m in parsers[module]]
            ps.append(Parser(module=module, parserconfigs=pcs))
        rs = []
        for requirement in requirements:
            for module in requirement:
                relation = [Relationship(source=r['source'], edge=r.get('edge'), target=r.get('target')) for r in
                            requirement[module]]
                rs.append(Requirement(module=module, relationships=relation))
        ability = Ability(ability_id=ability_id, name=name, test=test, tactic=tactic,
                          technique_id=technique_id, technique=technique_name, code=code, language=language,
                          executor=executor, platform=platform, description=description, build_target=build_target,
                          cleanup=cleanup, payloads=payloads, parsers=ps, requirements=rs,
                          privilege=privilege, timeout=timeout, repeatable=repeatable,
                          variations=variations, buckets=buckets)
        ability.access = access
        return await self.store(ability)

    async def _prune_non_critical_data(self):
        self.ram.pop('plugins')
        self.ram.pop('obfuscators')

    async def _apply_special_extension_hooks(self, special_extensions):
        for k, v in special_extensions.items():
            if len(v.split('.')) > MIN_MODULE_LEN:
                try:
                    mod = __import__('.'.join(v.split('.')[:-1]), fromlist=[v.split('.')[-1]])
                    handle = getattr(mod, v.split('.')[-1])
                    self.get_service('file_svc').special_payloads[k] = handle
                except AttributeError:
                    self.log.error('Unable to properly load {} for payload {} from string.'.format(k, v))
            else:
                self.log.warning('Unable to decipher target function from string {}.'.format(v))

    async def _apply_special_payload_hooks(self, special_payloads):
        for k, v in special_payloads.items():
            await self.get_service('file_svc').add_special_payload(k, getattr(self.get_service(v['service']),
                                                                              v['function']))

    async def _verify_ability_set(self):
        payload_cleanup = await self.get_service('data_svc').locate('abilities', dict(ability_id='4cd4eb44-29a7-4259-91ae-e457b283a880'))
        for existing in await self.locate('abilities'):
            if not existing.name:
                existing.name = '(auto-generated)'
                self.log.warning('Fix name for ability: %s' % existing.ability_id)
            if not existing.description:
                existing.description = '(auto-generated)'
                self.log.warning('Fix description for ability: %s' % existing.ability_id)
            if not existing.tactic:
                existing.tactic = '(auto-generated)'
                self.log.warning('Fix tactic for ability: %s' % existing.ability_id)
            if not existing.technique_id:
                existing.technique_id = '(auto-generated)'
                self.log.warning('Fix technique ID for ability: %s' % existing.ability_id)
            if not existing.technique_name:
                existing.technique_name = '(auto-generated)'
                self.log.warning('Fix technique name for ability: %s' % existing.ability_id)
            for payload in existing.payloads:
                payload_name = payload
                if self.is_uuid4(payload):
                    payload_name, _ = self.get_service('file_svc').get_payload_name_from_uuid(payload)
                _, path = await self.get_service('file_svc').find_file_path(payload_name)
                if not path:
                    self.log.warning('Payload referenced in %s but not found: %s' % (existing.ability_id, payload))
                    continue
                for clean_ability in [a for a in payload_cleanup if a.executor == existing.executor]:
                    if self.is_uuid4(payload):
                        decoded_test = existing.replace_cleanup(clean_ability.cleanup[0], '#{payload:%s}' % payload)
                    else:  # Explain why the else is here
                        decoded_test = existing.replace_cleanup(clean_ability.cleanup[0], payload)
                    cleanup_command = self.encode_string(decoded_test)
                    if cleanup_command not in existing.cleanup:
                        existing.cleanup.append(cleanup_command)<|MERGE_RESOLUTION|>--- conflicted
+++ resolved
@@ -94,16 +94,6 @@
 
     """ PRIVATE """
 
-<<<<<<< HEAD
-    async def _link_abilities(self, ordering, adversary):
-        try:
-            return [v for ab in ordering for v in await self.locate('abilities', match=dict(ability_id=ab))]
-        except Exception as e:
-            self.log.warning('Abilities missing from adversary %s (%s): %s' % (adversary['name'], adversary['id'], e))
-            return []
-
-=======
->>>>>>> 39fdf29b
     async def _load(self, plugins=()):
         try:
             if not plugins:
